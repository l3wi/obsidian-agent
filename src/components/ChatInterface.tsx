import * as React from "react";
import {
	useRef,
	useEffect,
	forwardRef,
	useImperativeHandle,
} from "react";
import { ChatMessage, ToolResponse, MessageSegment } from "../types";
import { MessageBubble } from "./MessageBubble";
import { ChatInput } from "./ChatInput";

import ObsidianChatAssistant from "../main";
import { Notice } from "obsidian";
import { ApprovalManager } from "../managers/ApprovalManager";
import { AgentOrchestrator } from "../agents/AgentOrchestrator";

import { TFile } from "obsidian";
import { ContextBadges } from "./ContextBadges";
import { 
	useConversationStore, 
	useToolStore, 
	useStreamStore, 
	useContextStore,
	useUndoStore
} from "../stores";
import { useStreamingMessage } from "../hooks/useStreamingMessage";

interface ChatInterfaceProps {
	plugin: ObsidianChatAssistant;
	initialFiles?: TFile[];
}

export const ChatInterface = forwardRef<any, ChatInterfaceProps>(
	({ plugin, initialFiles }, ref) => {
		// Use stores instead of local state
		const { messages, addMessage, updateMessage, clearMessages, isProcessing, setProcessing } = useConversationStore();
		const { currentTool, getToolHistory, clearPendingApprovals } = useToolStore();
		const { contextFiles, setContextFiles, removeContextFile } = useContextStore();
		const { startStreaming, updateStreamingContent, completeStreaming, handleToolCall } = useStreamingMessage();
		const { undo, redo, canUndo, canRedo } = useUndoStore();
		
		const messagesEndRef = useRef<HTMLDivElement>(null);
		
		// Initialize context files if provided
		useEffect(() => {
			if (initialFiles && initialFiles.length > 0) {
				setContextFiles(initialFiles);
			}
		}, [initialFiles, setContextFiles]);

		// Initialize tool router and approval manager
		const approvalManager = useRef<ApprovalManager>(
			new ApprovalManager(plugin.app, plugin.settings.approvalRequired),
		);

		// Initialize agent orchestrator
		const agentOrchestrator = useRef<AgentOrchestrator | null>(null);

		useEffect(() => {
			if (plugin.settings.openaiApiKey) {
				agentOrchestrator.current = new AgentOrchestrator(
					plugin.app,
					plugin.settings.openaiApiKey,
					plugin.settings.model,
					plugin.settings.maxTurns,
				);
			}
		}, [
			plugin.settings.openaiApiKey,
			plugin.settings.model,
			plugin.settings.maxTurns,
		]);

		// Update approval manager when settings change
		useEffect(() => {
			approvalManager.current.setApprovalRequired(
				plugin.settings.approvalRequired,
			);
		}, [plugin.settings.approvalRequired]);

		const handleRemoveFileFromContext = (file: TFile) => {
			removeContextFile(file.path);
		};

		// Expose processCommand method to parent
		useImperativeHandle(ref, () => ({
			processCommand: async (command: string, input: string) => {
				// Create a user message showing the command
				const userMessage: ChatMessage = {
					id: Date.now().toString(),
					role: "user",
					content: `/${command} ${input}`,
					timestamp: Date.now(),
					status: "complete",
				};
				addMessage(userMessage);
				setProcessing(true);

				try {
					// Process the specific command
					let result;
					switch (command) {
						case "analyse":
							result = await processAnalyseCommand(input);
							break;
						case "research":
							result = await processResearchCommand(input);
							break;
						case "tidy":
							result = await processTidyCommand(input);
							break;
						default:
							result = {
								success: false,
								message: `Unknown command: ${command}`,
							};
					}

					const assistantMessage: ChatMessage = {
						id: (Date.now() + 1).toString(),
						role: "assistant",
						content: result.message,
						timestamp: Date.now(),
						status: result.success ? "complete" : "error",
						error: result.success ? undefined : result.message,
					};
					addMessage(assistantMessage);
				} catch (error) {
					console.error("Error processing command:", error);
					const errorMessage: ChatMessage = {
						id: (Date.now() + 1).toString(),
						role: "assistant",
						content: `Error: ${error.message}`,
						timestamp: Date.now(),
						status: "error",
						error: error.message,
					};
					addMessage(errorMessage);
				} finally {
					setProcessing(false);
				}
			},
		}));

		// Command processing functions
		const processAnalyseCommand = async (
			input: string,
		): Promise<ToolResponse> => {
			if (!agentOrchestrator.current) {
				return {
					success: false,
					message:
						"Please set your OpenAI API key in settings to use AI features.",
				};
			}

			try {
				const result =
					await agentOrchestrator.current.processCommandStream(
						"analyse",
						input,
						(chunk) => {
							// Could update a temporary message here if needed
						},
					);
				return {
					success: true,
					message: result.response,
					requiresApproval: result.requiresApproval,
					approvalData: result.approvalData,
				};
			} catch (error) {
				return {
					success: false,
					message: `Error: ${error.message}`,
				};
			}
		};

		const processResearchCommand = async (
			input: string,
		): Promise<ToolResponse> => {
			if (!agentOrchestrator.current) {
				return {
					success: false,
					message:
						"Please set your OpenAI API key in settings to use AI features.",
				};
			}

			try {
				const result =
					await agentOrchestrator.current.processCommandStream(
						"research",
						input,
						(chunk) => {
							// Could update a temporary message here if needed
						},
					);
				return {
					success: true,
					message: result.response,
					requiresApproval: result.requiresApproval,
					approvalData: result.approvalData,
				};
			} catch (error) {
				return {
					success: false,
					message: `Error: ${error.message}`,
				};
			}
		};

		const processTidyCommand = async (
			input: string,
		): Promise<ToolResponse> => {
			if (!agentOrchestrator.current) {
				return {
					success: false,
					message:
						"Please set your OpenAI API key in settings to use AI features.",
				};
			}

			try {
				const result =
					await agentOrchestrator.current.processCommandStream(
						"tidy",
						input,
						(chunk) => {
							// Could update a temporary message here if needed
						},
					);
				return {
					success: true,
					message: result.response,
					requiresApproval: result.requiresApproval,
					approvalData: result.approvalData,
				};
			} catch (error) {
				return {
					success: false,
					message: `Error: ${error.message}`,
				};
			}
		};

		const scrollToBottom = () => {
			messagesEndRef.current?.scrollIntoView({ behavior: "smooth" });
		};

		useEffect(() => {
			scrollToBottom();
		}, [messages]);

		const handleSendMessage = async (content: string) => {
			if (!content.trim()) return;

			// Check if API key is set
			if (!plugin.settings.openaiApiKey) {
				new Notice("Please set your OpenAI API key in settings");
				return;
			}

			// Add user message
			const userMessage: ChatMessage = {
				id: Date.now().toString(),
				role: "user",
				content,
				timestamp: Date.now(),
				status: "complete",
			};

			// Build comprehensive context information
			const contextParts: string[] = [];

			// Add recently opened files
			const recentFiles = plugin.app.workspace.getLastOpenFiles();
			if (recentFiles.length > 0) {
				const recentFileNames = recentFiles
					.slice(0, 10) // Limit to 10 most recent
					.map(path => {
						const name = path.split('/').pop() || path;
						return `- ${name}`;
					})
					.join('\n');
				contextParts.push(`Recently opened files:\n${recentFileNames}`);
			}

			// Add current active file info
			const activeFile = plugin.app.workspace.getActiveFile();
			if (activeFile) {
				// Get folder path to root
				const folderPath = activeFile.parent?.path || '/';
				contextParts.push(`Current file: ${activeFile.name}\nFolder path: ${folderPath}`);
			}

			// Add context files
			if (contextFiles.length > 0) {
				const contextFilesList = contextFiles
					.map((f) => `- ${f.path}`)
					.join("\n");
				contextParts.push(`Files provided as context:\n${contextFilesList}`);
			}

			// Create a system message with all context
			const contextMessage: ChatMessage | null =
				contextParts.length > 0
					? {
							id: (Date.now() - 1).toString(),
							role: "system",
							content: contextParts.join('\n\n'),
							timestamp: Date.now(),
							status: "complete",
						}
					: null;

			const messagesWithContext = contextMessage
				? [contextMessage, ...messages, userMessage]
				: [...messages, userMessage];

			addMessage(userMessage);
			setProcessing(true);

			// Process the message
			try {
				// Clear any pending approvals from previous messages
				clearPendingApprovals();

				if (!agentOrchestrator.current) {
					const assistantMessage: ChatMessage = {
						id: (Date.now() + 1).toString(),
						role: "assistant",
						content:
							"Please set your OpenAI API key in settings to use chat features.",
						timestamp: Date.now(),
						status: "complete",
					};
					addMessage(assistantMessage);
					return;
				}

				// Create assistant message with streaming status
				const assistantMessageId = (Date.now() + 1).toString();

				// Get all messages including the current user message
				const allMessages = messagesWithContext;

				// Start streaming message
				startStreaming(assistantMessageId, null);

				// Process through agent orchestrator with streaming, including history
				const result =
					await agentOrchestrator.current.processMessagesWithHistoryStream(
						allMessages,
						(chunk) => {
							// Update message content as chunks arrive
							updateStreamingContent(assistantMessageId, chunk);
						},
						(toolName, args) => {
							// Handle tool calls
							handleToolCall(toolName, args);
							console.log(`Using tool: ${toolName}`, args);
						},
					);

<<<<<<< HEAD
				// Complete the assistant's response message with approval info if needed
				if (result.stream && result.stream.interruptions && result.stream.interruptions.length > 0) {
					// Get current content before tool call
					const currentMessage = messages.find(m => m.id === assistantMessageId);
					const preservedContent = currentMessage?.content || '';
					
					// Create segments for the message
					const segments: MessageSegment[] = [];
					
					// Add initial text segment if there's content
					if (preservedContent) {
						segments.push({
							id: `${assistantMessageId}-text-1`,
							type: 'text',
							content: preservedContent,
							timestamp: Date.now(),
						});
					}
					
					// Add tool approval segment
					segments.push({
						id: `${assistantMessageId}-approval-1`,
						type: 'tool-approval',
						content: '', // Content will be rendered by the approval component
=======
				// First, complete the assistant's response message
				completeStreaming(assistantMessageId, result.response);

				console.log('[ChatInterface] Stream result:', {
					hasRequiresApproval: result.requiresApproval,
					hasStream: !!result.stream,
					hasInterruptions: !!result.stream?.interruptions,
					interruptionCount: result.stream?.interruptions?.length,
					hasApprovalData: !!result.approvalData,
					hasApprovalTools: hasApprovalTools,
					pendingApprovalsCount: pendingApprovals.length
				});

				// Check for SDK interruptions first
				if (result.stream?.interruptions && result.stream.interruptions.length > 0) {
					// Log the interruption status
					console.log('[ChatInterface] SDK interruptions status:', 
						result.stream.interruptions.map((i: any) => ({
							name: i.rawItem?.name || i.name,
							status: i.rawItem?.status || i.status,
							needsApproval: i.needsApproval
						}))
					);
					
					// Use the actual SDK interruptions
					const toolApprovalMessage: ChatMessage = {
						id: Date.now().toString() + "-tool-approval",
						role: "assistant",
						content: "", // Empty content for tool approval message
						timestamp: Date.now(),
						status: "complete",
						streamResult: result.stream,
						approvalStatus: "pending",
					};
					console.log('[ChatInterface] Creating tool approval message from SDK interruptions:', {
						messageId: toolApprovalMessage.id,
						approvalStatus: toolApprovalMessage.approvalStatus,
						interruptionCount: result.stream.interruptions.length,
						hasStreamResult: !!toolApprovalMessage.streamResult,
						interruptions: result.stream.interruptions
					});
					addMessage(toolApprovalMessage);
				} else if (hasApprovalTools && pendingApprovals.length > 0) {
					// Fallback to manually tracked approvals
					const toolApprovalMessage: ChatMessage = {
						id: Date.now().toString() + "-tool-approval",
						role: "assistant",
						content: "I need your approval to use the following tools:",
						timestamp: Date.now(),
						status: "complete",
						streamResult: result.stream || {
							interruptions: pendingApprovals,
						},
						approvalStatus: "pending",
					};
					console.log('[ChatInterface] Creating tool approval message from manual tracking:', {
						messageId: toolApprovalMessage.id,
						approvalStatus: toolApprovalMessage.approvalStatus,
						interruptionCount: pendingApprovals.length,
						hasStreamResult: !!toolApprovalMessage.streamResult
					});
					addMessage(toolApprovalMessage);
				} else if (result.requiresApproval) {
					// Handle non-streaming approvals
					const approvalMessage: ChatMessage = {
						id: Date.now().toString() + "-approval",
						role: "assistant",
						content: "I need your approval to perform the following action:",
>>>>>>> 42011bb0
						timestamp: Date.now(),
						metadata: {
							streamResult: result.stream,
							interruptions: result.stream.interruptions,
							approvalStatus: 'pending'
						}
					});
					
					// Update the existing message with segments and approval status
					updateMessage(assistantMessageId, {
						content: result.response,
						status: "complete",
						streamResult: result.stream,
						approvalStatus: "pending",
						segments: segments,
						preservedContent: preservedContent
					});
				} else {
					// Just complete the streaming message normally
					completeStreaming(assistantMessageId, result.response);
				}
			} catch (error) {
				console.error("Error processing message:", error);
				const errorMessage: ChatMessage = {
					id: (Date.now() + 1).toString(),
					role: "assistant",
					content: `Error: ${error.message}`,
					timestamp: Date.now(),
					status: "error",
					error: error.message,
				};
				addMessage(errorMessage);
			} finally {
				setProcessing(false);
			}
		};

		const handleToolApproval = async (
			messageId: string,
			approvals: Map<string, boolean>,
		) => {
<<<<<<< HEAD
			// Find the message with the stream result
			const message = messages.find((m) => m.id === messageId);
			if (!message?.streamResult || !agentOrchestrator.current) return;

			// Update the approval status in the segment
			const updatedSegments = [...(message.segments || [])];
			const approvalSegmentIndex = updatedSegments.findIndex(
				s => s.type === 'tool-approval' && s.metadata?.approvalStatus === 'pending'
			);
			
			if (approvalSegmentIndex !== -1) {
				updatedSegments[approvalSegmentIndex] = {
					...updatedSegments[approvalSegmentIndex],
					metadata: {
						...updatedSegments[approvalSegmentIndex].metadata,
						approvalStatus: "approved"
					}
				};
			}

			// Update the message with approved status
=======
			console.log("[ChatInterface] handleToolApproval called with:", {
				messageId,
				approvalCount: approvals.size,
				approvalDetails: Array.from(approvals.entries())
			});

			// Update the message status while preserving streamResult
>>>>>>> 42011bb0
			updateMessage(messageId, { 
				approvalStatus: "approved" as const,
				segments: updatedSegments
			});

<<<<<<< HEAD
			setProcessing(true);
			try {
				// Create a continuation segment for the resumed response
				const continuationSegmentId = `${messageId}-continuation-${Date.now()}`;
				const continuationSegment: MessageSegment = {
					id: continuationSegmentId,
					type: 'continuation',
					content: '',
					timestamp: Date.now(),
				};

				// Add the continuation segment
				const segmentsWithContinuation = [...updatedSegments, continuationSegment];
				updateMessage(messageId, {
					segments: segmentsWithContinuation,
					status: "streaming"
				});
=======
			// Find the message with the stream result
			const message = messages.find((m) => m.id === messageId);
			console.log("[ChatInterface] Found message:", {
				hasMessage: !!message,
				hasStreamResult: !!message?.streamResult,
				hasInterruptions: !!message?.streamResult?.interruptions,
				interruptionCount: message?.streamResult?.interruptions?.length,
				messageContent: message?.content?.substring(0, 100)
			});

			if (message?.streamResult && agentOrchestrator.current) {
				setProcessing(true);
				
				// Create a new message for the resumed response
				const resumedMessageId = Date.now().toString();
				
				try {
					// Log the interruptions we're about to approve
					console.log("[ChatInterface] Stream interruptions:", 
						JSON.stringify(message.streamResult.interruptions, null, 2)
					);

					const resumedMessage: ChatMessage = {
						id: resumedMessageId,
						role: "assistant",
						content: "Continuing...",
						timestamp: Date.now(),
						status: "streaming",
					};
					startStreaming(resumedMessageId, message.streamResult);

					console.log("[ChatInterface] Calling handleStreamApprovalWithHistory with:", {
						messageCount: messages.length,
						messageRoles: messages.map(m => m.role),
						lastUserMessage: messages.filter(m => m.role === 'user').pop()?.content?.substring(0, 100)
					});

					// Handle the approval with streaming
					// Pass the full conversation history to maintain context
					const result =
						await agentOrchestrator.current.handleStreamApprovalWithHistory(
							message.streamResult,
							approvals,
							messages, // Pass full message history
							(chunk) => {
								// Update message content as chunks arrive
								updateStreamingContent(resumedMessageId, chunk);
							},
						);
>>>>>>> 42011bb0

				// Buffer for accumulating chunks
				let continuationContent = '';

				// Handle the approval with streaming
				const result =
					await agentOrchestrator.current.handleStreamApproval(
						message.streamResult,
						approvals,
						(chunk) => {
							// Accumulate chunks
							continuationContent += chunk;
							
							// Update the continuation segment content
							const updatedSegments = segmentsWithContinuation.map(seg => 
								seg.id === continuationSegmentId 
									? { ...seg, content: continuationContent }
									: seg
							);
							
							updateMessage(messageId, {
								segments: updatedSegments,
								content: message.preservedContent 
									? message.preservedContent + '\n\n' + continuationContent 
									: continuationContent
							});
						},
					);

				// Refresh context if files were modified
				if (message.streamResult) {
					const modifiedFiles = Array.from(approvals.keys())
						.map((id) => {
							const interruption =
								message.streamResult!.interruptions.find(
									(i: any) => i.id === id,
								);
							// Handle different interruption structures
							const args = 
								interruption?.rawItem?.arguments ||
								interruption?.item?.arguments ||
								interruption?.arguments ||
								{};
							return args.path;
						})
						.filter(Boolean);

					if (modifiedFiles.length > 0) {
						const newFiles = await Promise.all(
							modifiedFiles.map(
								(path: string) =>
									plugin.app.vault.getAbstractFileByPath(
										path,
									) as TFile,
							),
						);
						const filteredFiles = contextFiles.filter(
							(f) => !modifiedFiles.includes(f.path)
						);
						setContextFiles([...filteredFiles, ...newFiles]);
					}
				}

				// Check if there are more interruptions
				if (result.stream && result.stream.interruptions && result.stream.interruptions.length > 0) {
					// Add another approval segment
					const newApprovalSegment: MessageSegment = {
						id: `${messageId}-approval-${Date.now()}`,
						type: 'tool-approval',
						content: '',
						timestamp: Date.now(),
						metadata: {
							streamResult: result.stream,
<<<<<<< HEAD
							interruptions: result.stream.interruptions,
							approvalStatus: 'pending'
						}
					};
					
					const finalSegments = [...segmentsWithContinuation, newApprovalSegment];
					
					updateMessage(messageId, {
						segments: finalSegments,
						status: "complete",
						approvalStatus: "pending",
						streamResult: result.stream,
						content: message.preservedContent 
							? message.preservedContent + '\n\n' + result.response 
							: result.response
					});
				} else {
					// Final update - mark as complete
					updateMessage(messageId, {
						status: "complete",
						content: message.preservedContent 
							? message.preservedContent + '\n\n' + result.response 
							: result.response
					});
=======
						});
					}
				} catch (error) {
					console.error("[ChatInterface] Error handling tool approval:", error);
					console.error("[ChatInterface] Error details:", {
						errorMessage: error.message,
						errorStack: error.stack,
						errorType: error.constructor.name
					});
					new Notice(`Error processing tool approval: ${error.message}`);
					
					// Update the resumed message with error
					updateMessage(resumedMessageId, {
						status: "error",
						error: error.message
					});
				} finally {
					setProcessing(false);
>>>>>>> 42011bb0
				}
			} catch (error) {
				console.error("Error handling tool approval:", error);
				new Notice("Error processing tool approval");
				
				// Add error segment
				const errorSegment: MessageSegment = {
					id: `${messageId}-error-${Date.now()}`,
					type: 'text',
					content: `Error: ${error.message}`,
					timestamp: Date.now(),
				};
				
				updateMessage(messageId, {
					segments: [...updatedSegments, errorSegment],
					status: "error"
				});
			} finally {
				setProcessing(false);
			}
		};

		const handleApprove = async (messageId: string) => {
			// Update the message status
			updateMessage(messageId, { approvalStatus: "approved" as const });

			// Find the message and execute the approved action
			const message = messages.find((m) => m.id === messageId);
			if (message?.approvalRequest && agentOrchestrator.current) {
				try {
					const result =
						await agentOrchestrator.current.handleApproval(
							true,
							message.approvalRequest,
						);

					const resultMessage: ChatMessage = {
						id: Date.now().toString(),
						role: "assistant",
						content: result,
						timestamp: Date.now(),
						status: "complete",
					};
					addMessage(resultMessage);
				} catch (error) {
					// Handle error
					const resultMessage: ChatMessage = {
						id: Date.now().toString(),
						role: "assistant",
						content: `Error handling approval: ${error.message}`,
						timestamp: Date.now(),
						status: "error",
					};
					addMessage(resultMessage);
				}
			}
		};

		const handleReject = async (messageId: string) => {
			// Find the message
			const message = messages.find((m) => m.id === messageId);
			if (!message) return;

			// Update the approval status in the segment
			const updatedSegments = [...(message.segments || [])];
			const approvalSegmentIndex = updatedSegments.findIndex(
				s => s.type === 'tool-approval' && s.metadata?.approvalStatus === 'pending'
			);
			
			if (approvalSegmentIndex !== -1) {
				updatedSegments[approvalSegmentIndex] = {
					...updatedSegments[approvalSegmentIndex],
					metadata: {
						...updatedSegments[approvalSegmentIndex].metadata,
						approvalStatus: "rejected"
					}
				};
			}

			// Add a rejection notice segment
			const rejectionSegment: MessageSegment = {
				id: `${messageId}-rejection-${Date.now()}`,
				type: 'text',
				content: 'Operation cancelled.',
				timestamp: Date.now(),
			};

			// Update the message with rejected status and segments
			updateMessage(messageId, { 
				approvalStatus: "rejected" as const,
				segments: [...updatedSegments, rejectionSegment],
				status: "complete"
			});
		};

		const handleClearChat = () => {
			clearMessages();
		};

		return (
			<div className="chat-assistant-interface">
				<div className="chat-header">
					<h3>Chat Assistant</h3>
					<div className="chat-header-actions">
						<button
							className="chat-action-button"
							onClick={() => undo()}
							disabled={!canUndo()}
							title="Undo last file operation"
						>
							↶ Undo
						</button>
						<button
							className="chat-action-button"
							onClick={() => redo()}
							disabled={!canRedo()}
							title="Redo last file operation"
						>
							↷ Redo
						</button>
						<button
							className="chat-clear-button"
							onClick={handleClearChat}
							title="Clear chat"
						>
							Clear
						</button>
					</div>
				</div>
				<ContextBadges
					files={contextFiles}
					onRemoveFile={handleRemoveFileFromContext}
				/>
				<div className="chat-messages">
					{messages.length === 0 && (
						<div className="chat-welcome">
							<p>Welcome to Obsidian Chat Assistant!</p>
							<p>
								I'm Alex, your AI conductor. I can help you
								with:
							</p>
							<ul>
								<li>
									<strong>Research</strong> - Search your
									vault and the web for information
								</li>
								<li>
									<strong>Analysis</strong> - Analyze
									documents and provide insights
								</li>
								<li>
									<strong>Organization</strong> - Create,
									edit, and organize your notes
								</li>
							</ul>
							<p>
								You can chat naturally with me or use the
								Command Palette (Cmd/Ctrl+P) for specific tasks.
							</p>
						</div>
					)}
					{messages.map((message) => (
						<MessageBubble
							key={message.id}
							message={message}
							onApprove={handleApprove}
							onReject={handleReject}
							onToolApproval={handleToolApproval}
							isThinking={message.status === "streaming"}
							toolName={
								message.status === "streaming"
									? currentTool || undefined
									: undefined
							}
							toolHistory={
								message.status === "streaming"
									? getToolHistory()
									: undefined
							}
						/>
					))}

					<div ref={messagesEndRef} />
				</div>
				<ChatInput
					onSendMessage={handleSendMessage}
					isProcessing={isProcessing}
				/>
			</div>
		);
	},
);<|MERGE_RESOLUTION|>--- conflicted
+++ resolved
@@ -34,7 +34,7 @@
 	({ plugin, initialFiles }, ref) => {
 		// Use stores instead of local state
 		const { messages, addMessage, updateMessage, clearMessages, isProcessing, setProcessing } = useConversationStore();
-		const { currentTool, getToolHistory, clearPendingApprovals } = useToolStore();
+		const { currentTool, getToolHistory, clearPendingApprovals, getPendingApprovals, hasApprovalTools } = useToolStore();
 		const { contextFiles, setContextFiles, removeContextFile } = useContextStore();
 		const { startStreaming, updateStreamingContent, completeStreaming, handleToolCall } = useStreamingMessage();
 		const { undo, redo, canUndo, canRedo } = useUndoStore();
@@ -349,6 +349,9 @@
 				// Start streaming message
 				startStreaming(assistantMessageId, null);
 
+				// Get pending approvals for logging
+				const pendingApprovals = getPendingApprovals();
+
 				// Process through agent orchestrator with streaming, including history
 				const result =
 					await agentOrchestrator.current.processMessagesWithHistoryStream(
@@ -364,7 +367,6 @@
 						},
 					);
 
-<<<<<<< HEAD
 				// Complete the assistant's response message with approval info if needed
 				if (result.stream && result.stream.interruptions && result.stream.interruptions.length > 0) {
 					// Get current content before tool call
@@ -389,76 +391,6 @@
 						id: `${assistantMessageId}-approval-1`,
 						type: 'tool-approval',
 						content: '', // Content will be rendered by the approval component
-=======
-				// First, complete the assistant's response message
-				completeStreaming(assistantMessageId, result.response);
-
-				console.log('[ChatInterface] Stream result:', {
-					hasRequiresApproval: result.requiresApproval,
-					hasStream: !!result.stream,
-					hasInterruptions: !!result.stream?.interruptions,
-					interruptionCount: result.stream?.interruptions?.length,
-					hasApprovalData: !!result.approvalData,
-					hasApprovalTools: hasApprovalTools,
-					pendingApprovalsCount: pendingApprovals.length
-				});
-
-				// Check for SDK interruptions first
-				if (result.stream?.interruptions && result.stream.interruptions.length > 0) {
-					// Log the interruption status
-					console.log('[ChatInterface] SDK interruptions status:', 
-						result.stream.interruptions.map((i: any) => ({
-							name: i.rawItem?.name || i.name,
-							status: i.rawItem?.status || i.status,
-							needsApproval: i.needsApproval
-						}))
-					);
-					
-					// Use the actual SDK interruptions
-					const toolApprovalMessage: ChatMessage = {
-						id: Date.now().toString() + "-tool-approval",
-						role: "assistant",
-						content: "", // Empty content for tool approval message
-						timestamp: Date.now(),
-						status: "complete",
-						streamResult: result.stream,
-						approvalStatus: "pending",
-					};
-					console.log('[ChatInterface] Creating tool approval message from SDK interruptions:', {
-						messageId: toolApprovalMessage.id,
-						approvalStatus: toolApprovalMessage.approvalStatus,
-						interruptionCount: result.stream.interruptions.length,
-						hasStreamResult: !!toolApprovalMessage.streamResult,
-						interruptions: result.stream.interruptions
-					});
-					addMessage(toolApprovalMessage);
-				} else if (hasApprovalTools && pendingApprovals.length > 0) {
-					// Fallback to manually tracked approvals
-					const toolApprovalMessage: ChatMessage = {
-						id: Date.now().toString() + "-tool-approval",
-						role: "assistant",
-						content: "I need your approval to use the following tools:",
-						timestamp: Date.now(),
-						status: "complete",
-						streamResult: result.stream || {
-							interruptions: pendingApprovals,
-						},
-						approvalStatus: "pending",
-					};
-					console.log('[ChatInterface] Creating tool approval message from manual tracking:', {
-						messageId: toolApprovalMessage.id,
-						approvalStatus: toolApprovalMessage.approvalStatus,
-						interruptionCount: pendingApprovals.length,
-						hasStreamResult: !!toolApprovalMessage.streamResult
-					});
-					addMessage(toolApprovalMessage);
-				} else if (result.requiresApproval) {
-					// Handle non-streaming approvals
-					const approvalMessage: ChatMessage = {
-						id: Date.now().toString() + "-approval",
-						role: "assistant",
-						content: "I need your approval to perform the following action:",
->>>>>>> 42011bb0
 						timestamp: Date.now(),
 						metadata: {
 							streamResult: result.stream,
@@ -500,7 +432,6 @@
 			messageId: string,
 			approvals: Map<string, boolean>,
 		) => {
-<<<<<<< HEAD
 			// Find the message with the stream result
 			const message = messages.find((m) => m.id === messageId);
 			if (!message?.streamResult || !agentOrchestrator.current) return;
@@ -522,21 +453,11 @@
 			}
 
 			// Update the message with approved status
-=======
-			console.log("[ChatInterface] handleToolApproval called with:", {
-				messageId,
-				approvalCount: approvals.size,
-				approvalDetails: Array.from(approvals.entries())
-			});
-
-			// Update the message status while preserving streamResult
->>>>>>> 42011bb0
 			updateMessage(messageId, { 
 				approvalStatus: "approved" as const,
 				segments: updatedSegments
 			});
 
-<<<<<<< HEAD
 			setProcessing(true);
 			try {
 				// Create a continuation segment for the resumed response
@@ -554,66 +475,16 @@
 					segments: segmentsWithContinuation,
 					status: "streaming"
 				});
-=======
-			// Find the message with the stream result
-			const message = messages.find((m) => m.id === messageId);
-			console.log("[ChatInterface] Found message:", {
-				hasMessage: !!message,
-				hasStreamResult: !!message?.streamResult,
-				hasInterruptions: !!message?.streamResult?.interruptions,
-				interruptionCount: message?.streamResult?.interruptions?.length,
-				messageContent: message?.content?.substring(0, 100)
-			});
-
-			if (message?.streamResult && agentOrchestrator.current) {
-				setProcessing(true);
-				
-				// Create a new message for the resumed response
-				const resumedMessageId = Date.now().toString();
-				
-				try {
-					// Log the interruptions we're about to approve
-					console.log("[ChatInterface] Stream interruptions:", 
-						JSON.stringify(message.streamResult.interruptions, null, 2)
-					);
-
-					const resumedMessage: ChatMessage = {
-						id: resumedMessageId,
-						role: "assistant",
-						content: "Continuing...",
-						timestamp: Date.now(),
-						status: "streaming",
-					};
-					startStreaming(resumedMessageId, message.streamResult);
-
-					console.log("[ChatInterface] Calling handleStreamApprovalWithHistory with:", {
-						messageCount: messages.length,
-						messageRoles: messages.map(m => m.role),
-						lastUserMessage: messages.filter(m => m.role === 'user').pop()?.content?.substring(0, 100)
-					});
-
-					// Handle the approval with streaming
-					// Pass the full conversation history to maintain context
-					const result =
-						await agentOrchestrator.current.handleStreamApprovalWithHistory(
-							message.streamResult,
-							approvals,
-							messages, // Pass full message history
-							(chunk) => {
-								// Update message content as chunks arrive
-								updateStreamingContent(resumedMessageId, chunk);
-							},
-						);
->>>>>>> 42011bb0
 
 				// Buffer for accumulating chunks
 				let continuationContent = '';
 
 				// Handle the approval with streaming
 				const result =
-					await agentOrchestrator.current.handleStreamApproval(
+					await agentOrchestrator.current.handleStreamApprovalWithHistory(
 						message.streamResult,
 						approvals,
+						messages, // Pass full message history
 						(chunk) => {
 							// Accumulate chunks
 							continuationContent += chunk;
@@ -678,7 +549,6 @@
 						timestamp: Date.now(),
 						metadata: {
 							streamResult: result.stream,
-<<<<<<< HEAD
 							interruptions: result.stream.interruptions,
 							approvalStatus: 'pending'
 						}
@@ -703,26 +573,6 @@
 							? message.preservedContent + '\n\n' + result.response 
 							: result.response
 					});
-=======
-						});
-					}
-				} catch (error) {
-					console.error("[ChatInterface] Error handling tool approval:", error);
-					console.error("[ChatInterface] Error details:", {
-						errorMessage: error.message,
-						errorStack: error.stack,
-						errorType: error.constructor.name
-					});
-					new Notice(`Error processing tool approval: ${error.message}`);
-					
-					// Update the resumed message with error
-					updateMessage(resumedMessageId, {
-						status: "error",
-						error: error.message
-					});
-				} finally {
-					setProcessing(false);
->>>>>>> 42011bb0
 				}
 			} catch (error) {
 				console.error("Error handling tool approval:", error);
